--- conflicted
+++ resolved
@@ -17,20 +17,14 @@
 
 from .transitsearch import TransitSearch
 from .k2scts import K2SCTS
-from .tesstessspocts import TESSSPOCTS2
 from .tessspocts import TESSSPOCTS
 from .tessiacts import TESSIACTS
 from .tessqlpts import TESSQLPTS
 from .eleanorts import ELEANORTS
 from .keplerts import KeplerTS
 from .platotestts import PlatoTestTransitSearch
-from .everestts import EverestTS
 
-<<<<<<< HEAD
-ts_classes = (TESSIACTS, TESSSPOCTS, ELEANORTS, K2SCTS,  TESSQLPTS, KeplerTS, PlatoTestTransitSearch, EverestTS)
-=======
-ts_classes = (TESSIACTS, TESSSPOCTS, TESSSPOCTS2, ELEANORTS, K2SCTS,  TESSQLPTS, KeplerTS, PlatoTestTransitSearch)
->>>>>>> d119caba
+ts_classes = (TESSIACTS, TESSSPOCTS, ELEANORTS, K2SCTS,  TESSQLPTS, KeplerTS, PlatoTestTransitSearch)
 
 def select_ts_class(data_source: Path):
     """Selects the correct transit search class given an input data file or directory
